--- conflicted
+++ resolved
@@ -9,7 +9,6 @@
     "spacy>=2.2.2,<3.0",
     "wasabi",
     "typer",
-<<<<<<< HEAD
     "cyac",
     "cython",
     "python-igraph",
@@ -19,8 +18,6 @@
     "gensim",
     "fastnode2vec",
     "memory_profiler"
-=======
->>>>>>> 707ac04a
 ]
 
 setup_requirements = ["pytest-runner"]
