#!/usr/bin/env python

"""The setup script."""

from setuptools import setup, find_packages

with open("README.md") as readme_file:
    readme = readme_file.read()

with open("HISTORY.rst") as history_file:
    history = history_file.read()

requirements = [
    "jsonschema",
    "regex",
    "spacy>=2.2.2",
    "wasabi",
    "typer"
]

setup_requirements = ["pytest-runner"]

test_requirements = ["pytest"]

setup(
    author="Paolo Arduin",
    author_email="paolo.arduin@errequadrosrl.com",
    python_requires=">=3.6",
    classifiers=[
        "Development Status :: 2 - Pre-Alpha",
        "Intended Audience :: Developers",
        "License :: OSI Approved :: Apache Software License",
        "Natural Language :: English",
        "Programming Language :: Python :: 3.6",
        "Programming Language :: Python :: 3.7",
        "Programming Language :: Python :: 3.8",
    ],
    description="🌀A set of custom pipes which enhance and exploit spaCy.",
    install_requires=requirements,
    license="Apache Software License 2.0",
    long_description=readme + "\n\n" + history,
    include_package_data=True,
    keywords="respacy",
    name="respacy",
    packages=find_packages(include=["respacy", "respacy.*"]),
    setup_requires=setup_requirements,
    test_suite="tests",
    tests_require=test_requirements,
    url="https://github.com/erre-quadro/respacy",
<<<<<<< HEAD
    version="0.1.2",
=======
    version="0.2.1-dev2",
>>>>>>> 1b5d44eb
    zip_safe=False,
)<|MERGE_RESOLUTION|>--- conflicted
+++ resolved
@@ -47,10 +47,6 @@
     test_suite="tests",
     tests_require=test_requirements,
     url="https://github.com/erre-quadro/respacy",
-<<<<<<< HEAD
-    version="0.1.2",
-=======
     version="0.2.1-dev2",
->>>>>>> 1b5d44eb
     zip_safe=False,
 )