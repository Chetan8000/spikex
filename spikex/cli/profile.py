--- conflicted
+++ resolved
@@ -10,22 +10,6 @@
 from ..wikigraph import load
 
 
-<<<<<<< HEAD
-def profile(patterns_path, use_spacy: bool = None):
-    sample_doc = get_doc()
-    matcher = (
-        SpacyMatcher(sample_doc.vocab)
-        if use_spacy
-        else Matcher(sample_doc.vocab)
-    )
-    matcher.add("Profile", get_patterns(patterns_path))
-    cProfile.runctx(
-        "exec_match(matcher, sample_doc)", globals(), locals(), "Profile.prof"
-    )
-    s = pstats.Stats("Profile.prof")
-    msg.divider("Profile stats")
-    s.strip_dirs().sort_stats("time").print_stats()
-=======
 def profile_matcher(patterns_path: str, memory: bool = None):
     def func():
         nlp = spacy.load("en_core_web_sm")
@@ -38,7 +22,6 @@
         ]
         matcher.add("Profile", patterns)
         matcher(doc)
->>>>>>> 0f7f8920
 
     _profile(func, memory)
 
@@ -47,21 +30,6 @@
     def func():
         _ = load(graph_name)
 
-<<<<<<< HEAD
-def get_patterns(patterns_path):
-    return list(
-        [
-            p["pattern"] if "pattern" in p else p
-            for p in read_jsonl(patterns_path)
-        ]
-    )
-
-
-def get_doc():
-    return spacy.load("en_core_web_sm")(
-        open(Path("resources").joinpath("sample.txt"), "r").read()
-    )
-=======
     _profile(func, memory)
 
 
@@ -101,5 +69,4 @@
     profiler.runcall(fn)
     stats = pstats.Stats(profiler)
     stats.sort_stats("time")
-    stats.print_stats(40)
->>>>>>> 0f7f8920
+    stats.print_stats(40)